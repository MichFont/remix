{
  "name": "remix-example-turborepo-vercel-remix-app",
  "private": true,
  "description": "",
  "license": "",
  "sideEffects": false,
  "scripts": {
    "build": "remix build && rollup -c",
    "dev": "remix dev"
  },
  "dependencies": {
    "@remix-run/node": "1.2.3",
    "@remix-run/react": "1.2.3",
    "@remix-run/serve": "1.2.3",
    "@remix-run/vercel": "1.2.3",
<<<<<<< HEAD
    "react": "18.0.0",
    "react-dom": "18.0.0",
    "remix": "1.2.3",
=======
    "react": "^17.0.2",
    "react-dom": "^17.0.2",
>>>>>>> 9aba8b51
    "ui": "*"
  },
  "devDependencies": {
    "@remix-run/dev": "1.2.3",
    "@remix-run/eslint-config": "1.2.3",
    "@rollup/plugin-commonjs": "^21.0.2",
    "@rollup/plugin-json": "^4.1.0",
    "@rollup/plugin-node-resolve": "^13.1.3",
    "@types/react": "^17.0.39",
    "@types/react-dom": "^17.0.13",
    "rollup": "^2.69.0",
    "typescript": "^4.6.2"
  },
  "engines": {
    "node": ">=14"
  }
}<|MERGE_RESOLUTION|>--- conflicted
+++ resolved
@@ -13,14 +13,8 @@
     "@remix-run/react": "1.2.3",
     "@remix-run/serve": "1.2.3",
     "@remix-run/vercel": "1.2.3",
-<<<<<<< HEAD
-    "react": "18.0.0",
-    "react-dom": "18.0.0",
-    "remix": "1.2.3",
-=======
     "react": "^17.0.2",
     "react-dom": "^17.0.2",
->>>>>>> 9aba8b51
     "ui": "*"
   },
   "devDependencies": {

--- conflicted
+++ resolved
@@ -65,12 +65,9 @@
 - hzhu
 - IAmLuisJ
 - ianduvall
-<<<<<<< HEAD
 - jacargentina
-=======
 - imzshh
 - IshanKBG
->>>>>>> e49f85dc
 - jacob-ebey
 - jakewtaylor
 - jaydiablo

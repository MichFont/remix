--- conflicted
+++ resolved
@@ -112,6 +112,7 @@
 - eldarshamukhamedov
 - emzoumpo
 - eps1lon
+- esamattis
 - evanwinter
 - exegeteio
 - F3n67u
@@ -150,7 +151,6 @@
 - hkan
 - Holben888
 - hollandThomas
-- hollandThomas
 - Hopsken
 - hzhu
 - IAmLuisJ
@@ -187,7 +187,6 @@
 - jodygeraldo
 - johannesbraeunig
 - johnpolacek
-- johnson444
 - johnson444
 - joms
 - joshball
@@ -368,6 +367,7 @@
 - SufianBabri
 - supachaidev
 - Synvox
+- tagraves
 - tascord
 - TheRealAstoo
 - therealflyingcoder
@@ -407,12 +407,4 @@
 - youngvform
 - zachdtaylor
 - zainfathoni
-<<<<<<< HEAD
-- zhe
-- garand
-- kiancross
-- tagraves
-- esamattis
-=======
-- zhe
->>>>>>> 97999d02
+- zhe
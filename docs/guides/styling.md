--- conflicted
+++ resolved
@@ -693,13 +693,9 @@
            <Outlet />
            <ScrollRestoration />
            <Scripts />
-<<<<<<< HEAD
-           <LiveReload />
-=======
            {process.env.NODE_ENV === "development" ? (
              <LiveReload />
            ) : null}
->>>>>>> 3b6ea7e9
          </body>
        </html>
      );

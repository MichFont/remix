import * as path from "path";
import os from "os";
import inspector from "inspector";
import meow from "meow";
import inquirer from "inquirer";
import semver from "semver";
import fse from "fs-extra";

import * as colors from "../colors";
import * as commands from "./commands";
import { validateNewProjectPath, validateTemplate } from "./create";
import { getPreferredPackageManager } from "./getPreferredPackageManager";

const helpText = `
${colors.logoBlue("R")} ${colors.logoGreen("E")} ${colors.logoYellow(
  "M"
)} ${colors.logoPink("I")} ${colors.logoRed("X")}

${colors.heading("Usage")}:
  $ remix create <${colors.arg("projectDir")}> --template <${colors.arg(
  "template"
)}>
  $ remix init [${colors.arg("projectDir")}]
  $ remix build [${colors.arg("projectDir")}]
  $ remix dev [${colors.arg("projectDir")}]
  $ remix routes [${colors.arg("projectDir")}]
  $ remix setup [${colors.arg("remixPlatform")}]

${colors.heading("Options")}:
  --help, -h          Print this help message and exit
  --version, -v       Print the CLI version and exit
  --no-color          Disable ANSI colors in console output
\`create\` Options:
  --template          The template to use
  --no-install        Skip installing dependencies after creation
  --no-typescript     Convert the template to JavaScript
  --remix-version     The version of Remix to use
\`build\` Options:
  --sourcemap         Generate source maps for production
\`dev\` Options:
  --debug             Attach Node.js inspector
  --port, -p          Choose the port from which to run your app
\`routes\` Options:
  --json              Print the routes as JSON

${colors.heading("Values")}:
  - ${colors.arg("projectDir")}        The Remix project directory
  - ${colors.arg("template")}          The project template to use
  - ${colors.arg("remixPlatform")}     \`node\` or \`cloudflare\`

${colors.heading("Creating a new project")}:

  Remix projects are created from templates. A template can be:

  - a file path to a directory of files
  - a file path to a tarball
  - the name of a :username/:repo on GitHub
  - the URL of a tarball

  $ remix create my-app --template /path/to/remix-template
  $ remix create my-app --template /path/to/remix-template.tar.gz
  $ remix create my-app --template remix-run/grunge-stack
  $ remix create my-app --template :username/:repo
  $ remix create my-app --template https://github.com/:username/:repo
  $ remix create my-app --template https://github.com/:username/:repo/tree/:branch
  $ remix create my-app --template https://github.com/:username/:repo/archive/refs/tags/:tag.tar.gz
  $ remix create my-app --template https://example.com/remix-template.tar.gz

  To create a new project from a template in a private GitHub repo,
  set the \`GITHUB_TOKEN\` environment variable to a personal access
  token with access to that repo.

${colors.heading("Initialize a project:")}:

  Remix project templates may contain a \`remix.init\` directory
  with a script that initializes the project. This script automatically
  runs during \`remix create\`, but if you ever need to run it manually
  (e.g. to test it out) you can:

  $ remix init

${colors.heading("Build your project")}:

  $ remix build
  $ remix build --sourcemap
  $ remix build my-app

${colors.heading("Run your project locally in development")}:

  $ remix dev
  $ remix dev my-app
  $ remix dev --debug

${colors.heading("Show all routes in your app")}:

  $ remix routes
  $ remix routes my-app
  $ remix routes --json
`;

const templateChoices = [
  { name: "Remix App Server", value: "remix" },
  { name: "Express Server", value: "express" },
  { name: "Architect (AWS Lambda)", value: "arc" },
  { name: "Fly.io", value: "fly" },
  { name: "Netlify", value: "netlify" },
  { name: "Vercel", value: "vercel" },
  { name: "Cloudflare Pages", value: "cloudflare-pages" },
  { name: "Cloudflare Workers", value: "cloudflare-workers" },
  { name: "Deno", value: "deno" },
];

const npxInterop = {
  npm: "npx",
  yarn: "yarn",
  pnpm: "pnpm exec",
};

async function dev(
  projectDir: string,
  flags: { debug?: boolean; port?: number }
) {
  if (!process.env.NODE_ENV) process.env.NODE_ENV = "development";
  if (flags.debug) inspector.open();
  await commands.dev(projectDir, process.env.NODE_ENV, flags.port);
}

/**
 * Programmatic interface for running the Remix CLI with the given command line
 * arguments.
 */
export async function run(argv: string[] = process.argv.slice(2)) {
  // Check the node version
  let versions = process.versions;
  if (versions && versions.node && semver.major(versions.node) < 14) {
    throw new Error(
      `️🚨 Oops, Node v${versions.node} detected. Remix requires a Node version greater than 14.`
    );
  }

  let { flags, input, showHelp, showVersion } = meow(helpText, {
    argv,
    booleanDefault: undefined,
    description: false,
    flags: {
      debug: { type: "boolean" },
      dry: { type: "boolean" },
      force: { type: "boolean" },
      help: { type: "boolean", alias: "h" },
      install: { type: "boolean" },
      json: { type: "boolean" },
<<<<<<< HEAD
=======
      migration: { type: "string", alias: "m" },
      port: { type: "number", alias: "p" },
>>>>>>> cc9e5c34
      remixVersion: { type: "string" },
      sourcemap: { type: "boolean" },
      template: { type: "string" },
      typescript: { type: "boolean" },
      version: { type: "boolean", alias: "v" },
    },
  });

  if (flags.help) showHelp();
  if (flags.version) showVersion();
  if (flags.template === "typescript" || flags.template === "ts") {
    flags.template = "remix-ts";
  }

  let command = input[0];

  // Note: Keep each case in this switch statement small.
  switch (command) {
    case "create":
    // `remix new` is an alias for `remix create`
    case "new": {
      let projectPath = input[1];

      // Flags will validate early and stop the process if invalid flags are
      // provided. Input provided in the interactive CLI is validated by
      // inquirer step-by-step. This not only allows us to catch issues as early
      // as possible, but inquirer will allow users to retry input rather than
      // stop the process.
      if (flags.template) {
        await validateTemplate(flags.template);
      }
      if (projectPath) {
        await validateNewProjectPath(projectPath);
      }

      let projectDir = projectPath
        ? path.resolve(process.cwd(), projectPath)
        : await inquirer
            .prompt<{ dir: string }>([
              {
                type: "input",
                name: "dir",
                message: "Where would you like to create your app?",
                default: "./my-remix-app",
                async validate(input) {
                  try {
                    await validateNewProjectPath(String(input));
                    return true;
                  } catch (error) {
                    if (error instanceof Error && error.message) {
                      return error.message;
                    }
                    throw error;
                  }
                },
              },
            ])
            .then(async (input) => {
              let inputDir = input.dir.startsWith("~")
                ? input.dir.replace("~", os.homedir())
                : input.dir;
              if (path.isAbsolute(inputDir)) {
                return inputDir;
              }
              return path.resolve(process.cwd(), inputDir);
            })
            .catch((error) => {
              if (error.isTtyError) {
                showHelp();
                return;
              }
              throw error;
            });

      if (!projectDir) {
        showHelp();
        return;
      }

      let packageManager = getPreferredPackageManager();
      let answers = await inquirer
        .prompt<{
          appType: "template" | "stack";
          appTemplate: string;
          useTypeScript: boolean;
          install: boolean;
        }>([
          {
            name: "appType",
            type: "list",
            message: "What type of app do you want to create?",
            default: "template",
            when() {
              return flags.template === undefined;
            },
            choices: [
              {
                name: "Just the basics",
                value: "template",
              },
              {
                name: "A pre-configured stack ready for production",
                value: "stack",
              },
            ],
          },
          {
            name: "appTemplate",
            type: "list",
            when(answers) {
              return answers.appType === "stack";
            },
            message: "Which Stack do you want? ",
            loop: false,
            suffix: "(Learn more about these stacks: https://remix.run/stacks)",
            choices: [
              {
                name: "Blues",
                value: "remix-run/blues-stack",
              },
              {
                name: "Indie",
                value: "remix-run/indie-stack",
              },
              {
                name: "Grunge",
                value: "remix-run/grunge-stack",
              },
            ],
          },
          {
            name: "appTemplate",
            type: "list",
            when(answers) {
              return answers.appType === "template";
            },
            message:
              "Where do you want to deploy? Choose Remix App Server if you're unsure; " +
              "it's easy to change deployment targets.",
            loop: false,
            choices: templateChoices,
          },
          {
            name: "useTypeScript",
            type: "list",
            message: "TypeScript or JavaScript?",
            default: true,
            when() {
              return flags.typescript === undefined;
            },
            choices: [
              { name: "TypeScript", value: true },
              { name: "JavaScript", value: false },
            ],
          },
          {
            name: "install",
            type: "confirm",
            message: `Do you want me to run \`${packageManager} install\`?`,
            when() {
              return flags.install === undefined;
            },
            default: true,
          },
        ])
        .catch((error) => {
          if (error.isTtyError) {
            console.warn(
              colors.warning(
                "🚨 Your terminal doesn't support interactivity; using default " +
                  "configuration.\n\n" +
                  "If you'd like to use different settings, try passing them " +
                  `as arguments. Run \`${packageManager} create remix@latest --help\` to see ` +
                  "available options."
              )
            );
            return {
              appType: "template",
              appTemplate: "remix",
              useTypeScript: true,
              install: true,
            };
          }
          throw error;
        });

      let installDeps = flags.install !== false && answers.install !== false;

      let useTypeScript = flags.typescript ?? answers.useTypeScript;

      await commands.create({
        appTemplate: flags.template || answers.appTemplate,
        projectDir,
        remixVersion: flags.remixVersion,
        installDeps,
        useTypeScript,
        githubToken: process.env.GITHUB_TOKEN,
        debug: flags.debug,
      });

      let initScriptDir = path.join(projectDir, "remix.init");
      let hasInitScript = await fse.pathExists(initScriptDir);
      if (hasInitScript) {
        if (installDeps) {
          console.log("💿 Running remix.init script");
          await commands.init(projectDir);
          await fse.remove(initScriptDir);
        } else {
          console.log();
          console.log(
            colors.warning(
              "💿 You've opted out of installing dependencies so we won't run the " +
                path.join("remix.init", "index.js") +
                " script for you just yet. Once you've installed " +
                `dependencies, you can run it manually with \`${npxInterop[packageManager]} remix init\``
            )
          );
          console.log();
        }
      }

      let relProjectDir = path.relative(process.cwd(), projectDir);
      let projectDirIsCurrentDir = relProjectDir === "";

      if (projectDirIsCurrentDir) {
        console.log(
          `💿 That's it! Check the README for development and deploy instructions!`
        );
      } else {
        console.log(
          `💿 That's it! \`cd\` into "${path.resolve(
            process.cwd(),
            projectDir
          )}" and check the README for development and deploy instructions!`
        );
      }

      break;
    }
    case "init":
      await commands.init(input[1] || process.env.REMIX_ROOT || process.cwd());
      break;
    case "routes":
      await commands.routes(input[1], flags.json ? "json" : "jsx");
      break;
    case "build":
      if (!process.env.NODE_ENV) process.env.NODE_ENV = "production";
      await commands.build(input[1], process.env.NODE_ENV, flags.sourcemap);
      break;
    case "watch":
      if (!process.env.NODE_ENV) process.env.NODE_ENV = "development";
      await commands.watch(input[1], process.env.NODE_ENV);
      break;
    case "setup":
      await commands.setup(input[1]);
      break;
    case "dev":
      await dev(input[1], flags);
      break;
    default:
      // `remix ./my-project` is shorthand for `remix dev ./my-project`
      await dev(input[0], flags);
  }
}<|MERGE_RESOLUTION|>--- conflicted
+++ resolved
@@ -149,11 +149,7 @@
       help: { type: "boolean", alias: "h" },
       install: { type: "boolean" },
       json: { type: "boolean" },
-<<<<<<< HEAD
-=======
-      migration: { type: "string", alias: "m" },
       port: { type: "number", alias: "p" },
->>>>>>> cc9e5c34
       remixVersion: { type: "string" },
       sourcemap: { type: "boolean" },
       template: { type: "string" },

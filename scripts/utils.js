--- conflicted
+++ resolved
@@ -17,13 +17,8 @@
     "netlify",
     "vercel",
   ],
-<<<<<<< HEAD
-  runtimes: ["cloudflare", "node"],
+  runtimes: ["cloudflare", "deno", "node"],
   core: ["dev", "server-runtime", "react", "css-modules", "eslint-config"],
-=======
-  runtimes: ["cloudflare", "deno", "node"],
-  core: ["dev", "server-runtime", "react", "eslint-config"],
->>>>>>> ba6de765
   get all() {
     return [...this.adapters, ...this.runtimes, ...this.core, "serve"];
   },
